# Architecture Overview (2.0)

`Cryptocurrency_with_ai` v2.0은 `src/crypto_bot` 패키지를 중심으로 구성되며, OpenAI 기반 다중 턴 의사결정과 Supabase 저장소를 기본값으로 사용합니다. 아래 문서는 주요 디렉터리 구조, 런타임 흐름, LLM 상호작용 계약, 데이터 저장 방식, 배포 전략을 정리합니다.

<<<<<<< HEAD
## Project Layout
=======
## Runtime Environment

- 프로젝트는 Python 3.11과 uv 기반으로 동작합니다.
- 로컬 개발 및 운영 환경 모두 `uv sync`로 의존성을 준비한 뒤 `uv run main.py`를 실행하는 흐름을 권장합니다.
- FastAPI 웹 UI는 `uv run uvicorn webapp:app --host 0.0.0.0 --port 8000`으로 기동할 수 있으며, 동일한 명령이 Docker/배포 스크립트에서도 사용됩니다.

## Runtime Flow

1. `main.py` loads environment variables, configures logging, 그리고 스케줄러를 시작합니다.
2. 5분 주기로 `automation_for_symbol`이 호출되어 다음 단계를 처리합니다.
   - **Context 수집**: `app/workflows/trading._gather_prompt_context`
     - 시장 데이터(`utils.bybit_utils.bybit_utils`)를 통해 4h/1h/15m OHLCV CSV 확보
     - 현재 포지션, 금일 저널, 최근 의사결정, 리뷰 텍스트를 정리
   - **프롬프트 구성**: `_build_prompt`
     - LLM이 참고할 CSV/저널 정보를 블록별로 포함
   - **LLM 결정**: `_request_trade_decision`
     - `AIProvider.decide_json()` → 실패 시 `decide()` + `make_to_object()` fallback
   - **즉시 청산 여부**: `_handle_close_now`
     - `close_now` 신호가 있으면 reduceOnly 주문으로 포지션 정리 후, 트레이드/저널 기록
   - **주문 계획 수립**: `_run_confirm_step` + `_execute_trade`
     - SL/TP 유효성 확인, 필요 시 추가 Confirm 프롬프트로 재검증
     - 리스크 기반 포지션 사이즈 산출 + 심볼별 노출 상한 적용
     - `BybitUtils.open_position`으로 주문 실행
     - 체결 결과를 `TradeStore`에 기록, 저널(`decision`, `action`) 남김
3. 별도 5분 주기 작업 `run_loss_review`
   - `JournalService.review_losing_trades`가 최근 손실 포지션을 AI에게 분석시켜 리뷰 저널을 추가합니다.

## Five-Minute Job Cycle

- **주기 관리**: `scheduler.py`에서 APScheduler가 심볼별 `automation_for_symbol`과 `run_loss_review`를 5분 간격으로 스케줄링합니다.
- **거래 자동화 루틴**: 각 심볼은 독립적으로 프롬프트를 구성하고 주문 결정을 수행하여 병렬 실행이 가능합니다.
- **손실 리뷰 루틴**: 동일한 주기로 미체크 손실 거래를 조회해 리뷰를 생성하므로, 시장 변동이 심할 때도 피드백이 늦지 않습니다.
- **장애 복구**: 스케줄러는 애플리케이션 재기동 시 작업을 다시 등록하며, 각 작업은 내부적으로 예외를 캡처해 다음 주기를 유지합니다.

## Prompt Structure

프롬프트는 `_build_prompt`에서 섹션 단위로 구성합니다.

- **System Guardrails**: 거래 목표, 리스크 한도, 응답 포맷(JSON) 요구사항을 명시합니다.
- **Market Snapshot**: 4h/1h/15m OHLCV CSV, 현재 가격, 유동성, 지표 등 차트 데이터를 붙여 LLM이 패턴을 읽을 수 있게 합니다.
- **Position State**: 보유 포지션, 진입가, 증거금, 미실현 손익 등 현재 상태를 전달합니다.
- **Journal & Decisions**: 직전 결정, 실행 결과, 피드백/리뷰 내용을 포함해 LLM이 과거 맥락을 학습하도록 합니다.
- **Task Definition**: 신규 진입, 유지, 청산 중 선택하도록 지시하며, `close_now`, `entries`, `stop_loss`, `take_profit` 필드를 요구합니다.
- **JSON Contract**: LLM 응답은 `Status`(대문자)와 `status`(소문자) 필드가 반드시 포함되어야 합니다. 워크플로는 외부 프로바이더 스키마 호환을 위해 `Status`를 요구하고, 내부 로직은 이를 소문자로 정규화한 `status`를 사용하므로 두 필드를 동시에 유지해야 합니다.

Confirm 단계에서는 원본 결정 프롬프트와 LLM 응답을 다시 제공하며, TP/SL 유효성 검증, 포지션 사이즈 조정 등에 대해 "검토" 역할을 주도록 짧은 프롬프트를 생성합니다.

## Module Breakdown

| 경로                          | 역할                           | 주요 함수                                                                                                 |
| ----------------------------- | ------------------------------ | --------------------------------------------------------------------------------------------------------- |
| `app/core/symbols.py`         | 심볼 관련 유틸리티             | `parse_trading_symbols`, `to_ccxt_symbols`, `per_symbol_allocation`                                       |
| `app/services/market_data.py` | OHLCV 수집 래퍼                | `ohlcv_csv_between`                                                                                       |
| `app/services/journal.py`     | 저널/리뷰 도메인 서비스        | `JournalService.format_trade_reviews_for_prompt`, `JournalService.review_losing_trades`                   |
| `app/workflows/trading.py`    | 자동매매 파이프라인            | `_gather_prompt_context`, `_build_prompt`, `_run_confirm_step`, `_execute_trade`, `automation_for_symbol` |
| `utils/`                      | 거래소/AI/스토리지 레거시 모듈 | `BybitUtils`, `AIProvider`, `TradeStore`, etc.                                                            |

## Data Persistence

- 모든 거래/저널 기록은 `TradeStore`를 통해 MySQL(기본) 또는 SQLite로 저장됩니다.
- `StorageConfig.resolve()`가 환경변수에 따라 연결을 결정합니다.
- `journal_service.review_losing_trades`는 동일 DB를 이용하여 손실 거래를 조회한 뒤 리뷰 기록을 추가합니다.

## Extension Points
>>>>>>> 6772462b

```text
src/crypto_bot/
  core/            # 공용 유틸(심볼, 리스크 계산 등)
  data/            # OHLCV/차트 생성 유틸리티
  integrations/    # 외부 API 연동 (Bybit 등)
  llm/             # OpenAI 클라이언트와 대화 규약 정의
  persistence/     # Supabase + SQLAlchemy 백엔드
  services/        # 도메인 서비스 (저널, 시장 데이터)
  workflows/       # 자동매매 오케스트레이션
docker/            # Railway / Scheduler 전용 Dockerfile
docs/              # 아키텍처 및 운영 문서
main.py            # 스케줄러 엔트리포인트
```

v2.0에서는 레거시 모듈이 제거되고 `src/crypto_bot` 이하 패키지만 유지됩니다. 프런트엔드는 별도 Next.js 레포지토리에서 관리합니다.

## Runtime Flow

1. `main.py`가 환경변수를 로드하고 로깅을 설정한 뒤 5분 주기 스케줄러를 기동합니다.
2. 각 심볼마다 `workflows.trading.automation_for_symbol`이 호출되어 아래 단계를 수행합니다.
   - **컨텍스트 수집**: `_gather_prompt_context`가 4h/1h/15m OHLCV CSV와 RSI, 현재 포지션, 저널 로그를 정리합니다.
   - **다중 턴 의사결정**: `_request_trade_decision`이 아래 프로토콜을 수행합니다.
     1. LLM이 `phase="analysis_request"` JSON을 반환하면서 초안(draft)과 필요한 지표(needs)를 알립니다.
     2. 봇은 손익률(기초/레버리지), 허용 손실 한도, 심볼별 노출 한도 등을 계산해 `phase="metrics"` JSON으로 응답합니다.
     3. LLM이 `phase="final_decision"` JSON으로 최종 주문 계획을 회신합니다.
     4. 구조화 응답이 실패하면 `AIProvider.decide_json()` → `decide()` + `decision_parser` 순으로 폴백합니다.
   - **즉시 청산 처리**: `close_now` 신호가 포함되면 reduceOnly 시장가 주문으로 포지션을 부분/전체 청산합니다.
   - **확정 및 실행**: `_run_confirm_step`에서 손익률과 손절 폭을 검증하고, `_execute_trade`가 포지션 사이즈 계산 → Bybit 주문 → 트레이드/저널 기록을 진행합니다.
3. `run_loss_review`는 동일한 주기로 손실 거래를 Supabase에서 조회하여 LLM 리뷰를 생성, 저널에 기록합니다.

## Multi-Turn Conversation Contract

- **analysis_request** – LLM 초안

  ```json
  {
    "phase": "analysis_request",
    "draft": {
      "Status": "long",
      "order_type": "limit",
      "price": 1.2345,
      "tp": 1.3456,
      "sl": 1.2,
      "leverage": 8,
      "buy_now": false,
      "update_existing": false
    },
    "needs": ["leveraged_loss_pct", "position_capacity"]
  }
  ```

- **metrics** – 봇이 계산한 값을 다시 전달

  ```json
  {
    "phase": "metrics",
    "metrics": {
      "baseline_loss_pct": 2.78,
      "leveraged_loss_pct": 22.24,
      "baseline_profit_pct": 9.0,
      "leveraged_profit_pct": 72.0,
      "max_loss_cap_pct": 40.0
    },
    "account": {
      "balance_total": 1250.4,
      "per_symbol_allocation_pct": 16.6,
      "max_notional_per_symbol": 1666.4
    }
  }
  ```

- **final_decision** – 최종 JSON 응답 (Status, order_type, price, tp, sl, buy_now, leverage, close_now, close_percent, update_existing, explain)

Confirm 단계는 이전과 동일하게 `AIProvider.confirm_trade_json()`을 사용하며, TP/SL·레버리지 제안이 허용된 손실 한도를 초과할 경우 재조정하도록 합니다.

## Prompt & Context

- **Market Snapshot**: 4h/1h/15m CSV + RSI(각 타임프레임) + 현재가
- **Position State**: 진입가, 증거금, 미실현 PnL, TP/SL, 레버리지
- **Journals**: 금일 기록, 최근 결정/리뷰, 포지션 오픈 이후 로그
- **Guardrails**: 레버리지 범위, JSON 스키마, update_existing/close_now 처리 규칙

CSV 데이터는 그대로 전달하여 LLM이 패턴을 직접 파싱할 수 있게 하고, RSI는 빠른 추세 파악을 위해 별도 블록(`[RSI_OVERVIEW]`)으로 제공됩니다.

## Persistence Layer

`persistence.store.TradeStore`는 세 가지 백엔드를 지원합니다.

| Backend  | 사용 조건                                    | 비고                                        |
| -------- | -------------------------------------------- | ------------------------------------------- |
| Supabase | `SUPABASE_URL` + `SUPABASE_SERVICE_ROLE_KEY` | 기본 경로. `trades`, `journals` 테이블 사용 |
| MySQL    | `MYSQL_URL`                                  | 레거시 호환. SQLAlchemy 연결                |
| SQLite   | 기본값 (`data/trading.sqlite`)               | 로컬 개발/폴백용                            |

Supabase 테이블 권장 스키마:

```sql
create table if not exists public.trades (
  id uuid primary key default gen_random_uuid(),
  ts timestamptz not null,
  symbol text not null,
  side text,
  type text,
  price double precision,
  quantity double precision,
  tp double precision,
  sl double precision,
  leverage double precision,
  status text,
  order_id text,
  pnl double precision
);

create table if not exists public.journals (
  id uuid primary key default gen_random_uuid(),
  ts timestamptz not null default now(),
  symbol text,
  entry_type text,
  content text,
  reason text,
  meta jsonb,
  ref_order_id text
);

create index if not exists idx_trades_symbol_ts on public.trades(symbol, ts);
create index if not exists idx_journals_symbol_ts on public.journals(symbol, ts);
```

`TradeStore`는 먼저 Supabase에 기록 후(optional) SQL 백엔드에 미러링합니다. `load_trades()`와 `fetch_journals()`는 두 백엔드를 자동으로 전환하며, 반환값은 항상 Pandas DataFrame입니다.

### Supabase MCP 활용

- 스키마 변경은 `mcp_supabase_apply_migration`을 사용해 배포합니다.
- 운영 중 데이터 조회/진단은 `mcp_supabase_execute_sql`로 수행할 수 있습니다.
- MCP 명령으로 적용된 변경 사항은 즉시 Python 서비스에서 사용 가능합니다.

## Deployment Targets

| 파일                          | 목적                      | 기본 명령        |
| ----------------------------- | ------------------------- | ---------------- |
| `Dockerfile`                  | 로컬/스케줄러 기본 이미지 | `python main.py` |
| `docker/Dockerfile.scheduler` | Railway Worker 등 배치용  | `python main.py` |

모든 Dockerfile은 `ghcr.io/astral-sh/uv:python3.11-slim` 기반이며 `uv pip install --system .`로 의존성을 설치합니다. `.dockerignore`가 SQLite 파일과 가상환경을 제외하도록 구성되어 있습니다.

## Frontend (Next.js)

- FastAPI 및 템플릿 자산은 제거되었으며, SSR UI는 별도 Next.js 레포에서 관리합니다.
- Next.js 측에서 Supabase REST/RPC 혹은 클라이언트를 사용해 `trades`, `journals` 데이터를 직접 조회해야 합니다.
- Python 서비스는 자동매매 스케줄러와 데이터 적재 역할에만 집중하며, 추가 HTTP API를 노출하지 않습니다.

## Monitoring & Resilience

- 로깅은 파일(`trading.log`) + STDOUT에 동시에 기록됩니다.
- 멀티턴 응답은 `llm_multi_turn` 이벤트로 JSON 로깅되어 재현성을 제공합니다.
- 의사결정 폴백 순서: 구조화 Responses → JSON completion → 자유 텍스트 + 의도 파서.
- 스케줄러는 예외를 잡고 다음 주기로 진행하며, Supabase 장애 시 SQL 백엔드로 폴백합니다.

## Extension Points

- **리스크 정책**: `core.risk.calculate_position_size`, `_compute_max_loss_percent` 조정.
- **프롬프트 확장**: `workflows.trading._build_context_payload` 및 `_build_system_prompt`에서 통제.
- **대체 저장소**: `TradeStore`에 새로운 backend 어댑터 추가.
- **테스트**: `_init_dependencies`가 모든 외부 의존성을 주입하므로, Mock `BybitUtils`, `AIProvider`, `TradeStore`로 단위 테스트가 용이합니다.

---

v2.0 구조는 모듈화된 디렉터리와 명확한 대화 계약을 기반으로 하며, Supabase를 기본 데이터 레이크로 채택해 배포 타겟(Railway, Supabase functions 등)에 맞춰 쉽게 확장할 수 있도록 설계되었습니다.<|MERGE_RESOLUTION|>--- conflicted
+++ resolved
@@ -2,74 +2,7 @@
 
 `Cryptocurrency_with_ai` v2.0은 `src/crypto_bot` 패키지를 중심으로 구성되며, OpenAI 기반 다중 턴 의사결정과 Supabase 저장소를 기본값으로 사용합니다. 아래 문서는 주요 디렉터리 구조, 런타임 흐름, LLM 상호작용 계약, 데이터 저장 방식, 배포 전략을 정리합니다.
 
-<<<<<<< HEAD
 ## Project Layout
-=======
-## Runtime Environment
-
-- 프로젝트는 Python 3.11과 uv 기반으로 동작합니다.
-- 로컬 개발 및 운영 환경 모두 `uv sync`로 의존성을 준비한 뒤 `uv run main.py`를 실행하는 흐름을 권장합니다.
-- FastAPI 웹 UI는 `uv run uvicorn webapp:app --host 0.0.0.0 --port 8000`으로 기동할 수 있으며, 동일한 명령이 Docker/배포 스크립트에서도 사용됩니다.
-
-## Runtime Flow
-
-1. `main.py` loads environment variables, configures logging, 그리고 스케줄러를 시작합니다.
-2. 5분 주기로 `automation_for_symbol`이 호출되어 다음 단계를 처리합니다.
-   - **Context 수집**: `app/workflows/trading._gather_prompt_context`
-     - 시장 데이터(`utils.bybit_utils.bybit_utils`)를 통해 4h/1h/15m OHLCV CSV 확보
-     - 현재 포지션, 금일 저널, 최근 의사결정, 리뷰 텍스트를 정리
-   - **프롬프트 구성**: `_build_prompt`
-     - LLM이 참고할 CSV/저널 정보를 블록별로 포함
-   - **LLM 결정**: `_request_trade_decision`
-     - `AIProvider.decide_json()` → 실패 시 `decide()` + `make_to_object()` fallback
-   - **즉시 청산 여부**: `_handle_close_now`
-     - `close_now` 신호가 있으면 reduceOnly 주문으로 포지션 정리 후, 트레이드/저널 기록
-   - **주문 계획 수립**: `_run_confirm_step` + `_execute_trade`
-     - SL/TP 유효성 확인, 필요 시 추가 Confirm 프롬프트로 재검증
-     - 리스크 기반 포지션 사이즈 산출 + 심볼별 노출 상한 적용
-     - `BybitUtils.open_position`으로 주문 실행
-     - 체결 결과를 `TradeStore`에 기록, 저널(`decision`, `action`) 남김
-3. 별도 5분 주기 작업 `run_loss_review`
-   - `JournalService.review_losing_trades`가 최근 손실 포지션을 AI에게 분석시켜 리뷰 저널을 추가합니다.
-
-## Five-Minute Job Cycle
-
-- **주기 관리**: `scheduler.py`에서 APScheduler가 심볼별 `automation_for_symbol`과 `run_loss_review`를 5분 간격으로 스케줄링합니다.
-- **거래 자동화 루틴**: 각 심볼은 독립적으로 프롬프트를 구성하고 주문 결정을 수행하여 병렬 실행이 가능합니다.
-- **손실 리뷰 루틴**: 동일한 주기로 미체크 손실 거래를 조회해 리뷰를 생성하므로, 시장 변동이 심할 때도 피드백이 늦지 않습니다.
-- **장애 복구**: 스케줄러는 애플리케이션 재기동 시 작업을 다시 등록하며, 각 작업은 내부적으로 예외를 캡처해 다음 주기를 유지합니다.
-
-## Prompt Structure
-
-프롬프트는 `_build_prompt`에서 섹션 단위로 구성합니다.
-
-- **System Guardrails**: 거래 목표, 리스크 한도, 응답 포맷(JSON) 요구사항을 명시합니다.
-- **Market Snapshot**: 4h/1h/15m OHLCV CSV, 현재 가격, 유동성, 지표 등 차트 데이터를 붙여 LLM이 패턴을 읽을 수 있게 합니다.
-- **Position State**: 보유 포지션, 진입가, 증거금, 미실현 손익 등 현재 상태를 전달합니다.
-- **Journal & Decisions**: 직전 결정, 실행 결과, 피드백/리뷰 내용을 포함해 LLM이 과거 맥락을 학습하도록 합니다.
-- **Task Definition**: 신규 진입, 유지, 청산 중 선택하도록 지시하며, `close_now`, `entries`, `stop_loss`, `take_profit` 필드를 요구합니다.
-- **JSON Contract**: LLM 응답은 `Status`(대문자)와 `status`(소문자) 필드가 반드시 포함되어야 합니다. 워크플로는 외부 프로바이더 스키마 호환을 위해 `Status`를 요구하고, 내부 로직은 이를 소문자로 정규화한 `status`를 사용하므로 두 필드를 동시에 유지해야 합니다.
-
-Confirm 단계에서는 원본 결정 프롬프트와 LLM 응답을 다시 제공하며, TP/SL 유효성 검증, 포지션 사이즈 조정 등에 대해 "검토" 역할을 주도록 짧은 프롬프트를 생성합니다.
-
-## Module Breakdown
-
-| 경로                          | 역할                           | 주요 함수                                                                                                 |
-| ----------------------------- | ------------------------------ | --------------------------------------------------------------------------------------------------------- |
-| `app/core/symbols.py`         | 심볼 관련 유틸리티             | `parse_trading_symbols`, `to_ccxt_symbols`, `per_symbol_allocation`                                       |
-| `app/services/market_data.py` | OHLCV 수집 래퍼                | `ohlcv_csv_between`                                                                                       |
-| `app/services/journal.py`     | 저널/리뷰 도메인 서비스        | `JournalService.format_trade_reviews_for_prompt`, `JournalService.review_losing_trades`                   |
-| `app/workflows/trading.py`    | 자동매매 파이프라인            | `_gather_prompt_context`, `_build_prompt`, `_run_confirm_step`, `_execute_trade`, `automation_for_symbol` |
-| `utils/`                      | 거래소/AI/스토리지 레거시 모듈 | `BybitUtils`, `AIProvider`, `TradeStore`, etc.                                                            |
-
-## Data Persistence
-
-- 모든 거래/저널 기록은 `TradeStore`를 통해 MySQL(기본) 또는 SQLite로 저장됩니다.
-- `StorageConfig.resolve()`가 환경변수에 따라 연결을 결정합니다.
-- `journal_service.review_losing_trades`는 동일 DB를 이용하여 손실 거래를 조회한 뒤 리뷰 기록을 추가합니다.
-
-## Extension Points
->>>>>>> 6772462b
 
 ```text
 src/crypto_bot/
@@ -86,6 +19,12 @@
 ```
 
 v2.0에서는 레거시 모듈이 제거되고 `src/crypto_bot` 이하 패키지만 유지됩니다. 프런트엔드는 별도 Next.js 레포지토리에서 관리합니다.
+
+## Runtime Environment
+
+- 프로젝트는 Python 3.11과 uv 기반으로 동작합니다.
+- 로컬 개발 및 운영 환경 모두 `uv sync`로 의존성을 준비한 뒤 `uv run main.py`를 실행하는 흐름을 권장합니다.
+- FastAPI 웹 UI는 `uv run uvicorn webapp:app --host 0.0.0.0 --port 8000`으로 기동할 수 있으며, 동일한 명령이 Docker/배포 스크립트에서도 사용됩니다.
 
 ## Runtime Flow
 
